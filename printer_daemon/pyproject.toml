--- conflicted
+++ resolved
@@ -12,17 +12,10 @@
 pyserial = "^3.5"
 
 [tool.poetry.group.dev.dependencies]
-<<<<<<< HEAD
 pytest = "^7.0"
-pytest-cov = "^4.0"
+pytest-cov = "^6.1"
 black = "^25.1"
-flake8 = "^6.0"
-=======
-pytest-cov = "^6.1"
-pytest = "^8.3"
-black = "^23.0"
 flake8 = "^7.2"
->>>>>>> f862dd9d
 
 [build-system]
 requires = ["poetry-core"]
