[tool.poetry]
name = "printer-daemon"
version = "0.1.0"
description = "Daemon to receive MQTT messages and print them to a serial printer."
authors = ["Cline <cline@example.com>"]
readme = "README.md"
packages = [{include = "printer_daemon", from = "src"}]

[tool.poetry.dependencies]
python = "^3.12"
paho-mqtt = "^2.0.0"
pyserial = "^3.5"

[tool.poetry.group.dev.dependencies]
<<<<<<< HEAD
pytest = "^7.0"
pytest-cov = "^6.1"
=======
pytest = "^8.3"
pytest-cov = "^4.0"
>>>>>>> 52620799
black = "^23.0"
flake8 = "^7.2"

[build-system]
requires = ["poetry-core"]
build-backend = "poetry.core.masonry.api"<|MERGE_RESOLUTION|>--- conflicted
+++ resolved
@@ -12,13 +12,8 @@
 pyserial = "^3.5"
 
 [tool.poetry.group.dev.dependencies]
-<<<<<<< HEAD
-pytest = "^7.0"
 pytest-cov = "^6.1"
-=======
 pytest = "^8.3"
-pytest-cov = "^4.0"
->>>>>>> 52620799
 black = "^23.0"
 flake8 = "^7.2"
 
